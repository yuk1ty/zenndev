--- conflicted
+++ resolved
@@ -399,11 +399,7 @@
 ```rust
 enum Item {
     Clothes,
-<<<<<<< HEAD
     Groceries,
-=======
-    Grocery,
->>>>>>> 7886ed03
     Booze,
     Books
 }
@@ -431,11 +427,7 @@
         name: String,
         colour: String,
     },
-<<<<<<< HEAD
     Groceries {
-=======
-    Grocery {
->>>>>>> 7886ed03
         id: i32,
         name: String,
         made_in: String,
@@ -544,11 +536,7 @@
     fn show_detail(self) -> String {
         match self {
             Item::Clothes { _, _, _ } => "服！".to_string(),
-<<<<<<< HEAD
             Item::Groceries { _, _, _ } => "食料品！".to_string(),
-=======
-            Item::Grocery { _, _, _ } => "食料品！".to_string(),
->>>>>>> 7886ed03
             Item::Booze { _, _, _ } => "お酒！".to_string(),
             Item::Books { _, _, _ } => "書籍！".to_string()
         }
@@ -564,12 +552,431 @@
         match self {
             Item::Clothes { id, name, colour } => {
                 format!("服 (id={}, 名前={}, 色={})", id, name, colour)
+            },
+            Item::Groceries { id, name, made_in } => {
+                format!("食料品 (id={}, 名前={}, 産地={})", id, name, made_in)
+            },
+            Item::Booze {
+                id,
+                name,
+                percentage,
+            } => format!(
+                "お酒 (id={}, 名前={}, アルコール度数={})",
+                id, name, percentage
+            ),
+            Item::Books { id, name, isbn } => {
+                format!("書籍 (id={}, 名前={}, ISBN={})", id, name, isbn)
             }
-<<<<<<< HEAD
+        }
+    }
+}
+```
+
+さて、ここからすべてをつなげていきましょう。最終的に保持する商品内容を表示できるように、Order の実装を修正していきます。まず現時点での実装は、下記のようになっているはずです。
+
+```rust
+struct Order {
+    id: i32,
+    pic: String,
+    date: String,
+    items: Vec<Item>,
+    accepted: bool,
+}
+
+enum Item {
+    Clothes {
+        id: i32,
+        name: String,
+        colour: String,
+    },
+    Groceries {
+        id: i32,
+        name: String,
+        made_in: String,
+    },
+    Booze {
+        id: i32,
+        name: String,
+        percentage: i32,
+    },
+    Books {
+        id: i32,
+        name: String,
+        isbn: String,
+    },
+}
+
+impl Item {
+    // red_clothes は今回は使用しないので、削除しています。
+
+    fn show_detail(self) -> String {
+        match self {
+            Item::Clothes { id, name, colour } => {
+                format!("服 (id={}, 名前={}, 色={})", id, name, colour)
+            },
             Item::Groceries { id, name, made_in } => {
-=======
-            Item::Grocery { id, name, made_in } => {
->>>>>>> 7886ed03
+                format!("食料品 (id={}, 名前={}, 産地={})", id, name, made_in)
+            },
+            Item::Booze {
+                id,
+                name,
+                percentage,
+            } => format!(
+                "お酒 (id={}, 名前={}, アルコール度数={})",
+                id, name, percentage
+            ),
+            Item::Books { id, name, isbn } => {
+                format!("書籍 (id={}, 名前={}, ISBN={})", id, name, isbn)
+            }
+        }
+    }
+}
+
+impl Order {
+    fn new(id: i32, pic: String, date: String, accepted: bool) -> Order {
+        Order {
+            id,
+            pic,
+            date,
+            items: vec![],
+            accepted,
+        }
+    }
+
+    // quick_look は今回は使用しないので、削除しています。
+
+    // 商品を追加するメソッド
+    fn add_items(mut self, is: Vec<Item>) {
+        for item in is.into_iter() {
+            self.items.push(item);
+        }
+    }
+}
+
+fn main() {
+    let mut order = Order::new(
+        1,
+        "Yuki Toyoda".to_string(),
+        "2021-03-03T09:00:00Z".to_string(),
+        false,
+    );
+    let t_shirt = Item::Clothes {
+        id: 1,
+        name: "小さいTシャツ".to_string(),
+        colour: "赤色".to_string(),
+    };
+    let highball = Item::Booze {
+        id: 2,
+        name: "サントリーハイボール".to_string(),
+        percentage: 7,
+    };
+    order.add_items(vec![t_shirt, highball]);
+}
+```
+
+まず、`add_items` したあとの挙動を修正します。このままだと Rust 特有の所有権関係の話に悩まされることになるので、悩まされないように構造体をコピーする処理を追加します[^1]。
+
+```rust
+impl Order {
+    // add_items を書き換えましょう
+    fn add_items(mut self, is: Vec<Item>) -> Order {
+        for item in is.into_iter() {
+            self.items.push(item);
+        }
+
+        Order {
+            id: self.id,
+            pic: self.pic,
+            date: self.date,
+            items: self.items,
+            accepted: self.accepted
+        }
+    }
+}
+```
+
+こうすると、新しく `Order` 構造体を作り直して返すようになります。つまり、`add_items` したあとは、新たな `Order` 構造体を使用するようにしたい、ということになります。なので、 main 関数内の処理も下記のように書き換えていきましょう。
+
+```rust
+fn main() {
+    let mut order = Order::new(
+        1,
+        "Yuki Toyoda".to_string(),
+        "2021-03-03T09:00:00Z".to_string(),
+        false,
+    );
+    let t_shirt = Item::Clothes {
+        id: 1,
+        name: "小さいTシャツ".to_string(),
+        colour: "赤色".to_string(),
+    };
+    let highball = Item::Booze {
+        id: 2,
+        name: "サントリーハイボール".to_string(),
+        percentage: 7,
+    };
+    // new_order という一時変数を新たに追加し、そちらに add_items 後の Order を詰め直す。
+    let new_order = order.add_items(vec![t_shirt, highball]);
+}
+```
+
+まず、これで `add_items` を呼び出しああとも、引き続き `Order` に関するメソッドを呼び出せる準備が整いました。
+
+次に、`show_items_detail` という関数を追加しましょう。下記のようになるはずです。
+
+```rust
+impl Order {
+    fn show_items_detail(self) -> Vec<String> {
+        let mut results = Vec::new();
+        for item in self.items.into_iter() {
+            results.push(item.show_detail());
+        }
+        results
+    }
+}
+```
+
+さあ準備が整いました。最後は、上のコードで生成した結果を一時変数に詰め直し、それを標準出力する関数を main に書き足すだけです。下記のように書けるはずです。
+
+```rust
+fn main() {
+    let mut order = Order::new(
+        1,
+        "Yuki Toyoda".to_string(),
+        "2021-03-03T09:00:00Z".to_string(),
+        false,
+    );
+    let t_shirt = Item::Clothes {
+        id: 1,
+        name: "小さいTシャツ".to_string(),
+        colour: "赤色".to_string(),
+    };
+    let highball = Item::Booze {
+        id: 2,
+        name: "サントリーハイボール".to_string(),
+        percentage: 7,
+    };
+    let new_order = order.add_items(vec![t_shirt, highball]);
+
+    // ここから書き足した
+    // new_order の show_items_detail メソッドを呼ぶ。
+    let items_detail = new_order.show_items_detail();
+
+    // 商品詳細の記述が入ったベクタをループして、結果を出力する
+    for detail in items_detail.into_iter() {
+        println!("{}", detail);
+    }
+}
+```
+
+標準出力は下記のようになりました！
+
+```
+服 (id=1, 名前=小さいTシャツ, 色=赤色)
+お酒 (id=2, 名前=サントリーハイボール, アルコール度数=7)
+```
+
+最終的な成果物は下記のとおりとなりました。
+
+:::details 最終的なソースコード
+
+```rust
+struct Order {
+    id: i32,
+    pic: String,
+    date: String,
+    items: Vec<Item>,
+    accepted: bool,
+}
+
+enum Item {
+    Clothes {
+        id: i32,
+        name: String,
+        colour: String,
+    },
+    Groceries {
+        id: i32,
+        name: String,
+        made_in: String,
+    },
+    Booze {
+        id: i32,
+        name: String,
+        percentage: i32,
+    },
+    Books {
+        id: i32,
+        name: String,
+        isbn: String,
+    },
+}
+
+impl Item {
+    fn show_detail(self) -> String {
+        match self {
+            Item::Clothes { id, name, colour } => {
+                format!("服 (id={}, 名前={}, 色={})", id, name, colour)
+            },
+            Item::Groceries { id, name, made_in } => {
+                format!("食料品 (id={}, 名前={}, 産地={})", id, name, made_in)
+            },
+            Item::Booze {
+                id,
+                name,
+                percentage,
+            } => format!(
+                "お酒 (id={}, 名前={}, アルコール度数={})",
+                id, name, percentage
+            ),
+            Item::Books { id, name, isbn } => {
+                format!("書籍 (id={}, 名前={}, ISBN={})", id, name, isbn)
+            }
+        }
+    }
+}
+
+impl Order {
+    fn new(id: i32, pic: String, date: String, accepted: bool) -> Order {
+        Order {
+            id,
+            pic,
+            date,
+            items: vec![],
+            accepted,
+        }
+    }
+
+    fn add_items(mut self, is: Vec<Item>) -> Order {
+        for item in is.into_iter() {
+            self.items.push(item);
+        }
+
+        Order {
+            id: self.id,
+            pic: self.pic,
+            date: self.date,
+            items: self.items,
+            accepted: self.accepted,
+        }
+    }
+
+    fn show_items_detail(self) -> Vec<String> {
+        let mut results = Vec::new();
+        for item in self.items.into_iter() {
+            results.push(item.show_detail());
+        }
+        results
+    }
+}
+
+fn main() {
+    let mut order = Order::new(
+        1,
+        "Yuki Toyoda".to_string(),
+        "2021-03-03T09:00:00Z".to_string(),
+        false,
+    );
+    let t_shirt = Item::Clothes {
+        id: 1,
+        name: "小さいTシャツ".to_string(),
+        colour: "赤色".to_string(),
+    };
+    let highball = Item::Booze {
+        id: 2,
+        name: "サントリーハイボール".to_string(),
+        percentage: 7,
+    };
+
+    let new_order = order.add_items(vec![t_shirt, highball]);
+    let items_detail = new_order.show_items_detail();
+
+    for detail in items_detail.into_iter() {
+        println!("{}", detail);
+    }
+}
+
+```
+
+:::
+
+## まとめ
+
+- `struct` や `enum` を使用すると、独自のデータ型を定義できる。
+- `struct` は、単純にデータを作るのに使える。
+- `enum` は、いくつか種類のあるデータを 1 つのまとまりのなかにまとめることができる。
+- それぞれには `impl` キーワードを使って実装を生やすことができる。
+
+## 演習
+
+### 色に関する追加
+
+- たとえば「色」は、新しい `Colours` という enum を定義できるはずです。`CoralPink`（コーラルピンク）, `Sand`（サンド）, `Sacks`（サックス）という 3 種類の色を追加しましょう。
+- `Clothes` にある `colour` は現在文字列型ですが、それを `Colours` enum を使用するように置き換えてみましょう。
+- それぞれの色の名前を出力できるようにし、最終的に `items_detail` で色情報も日本語（カタカナ）で出力できるようにしましょう。
+
+:::details 答え
+
+- enum を追加した。
+- 追加した enum に対して、`colour_name` というメソッドを生やした。中でカタカナ名を呼び出しした。
+- `show_detail` 内で `colour_name` を呼び出すようにした。
+- main 関数内で、文字列で色を指定していた箇所を `Colours::CoralPink` を使用するように修正した。
+
+```rust
+struct Order {
+    id: i32,
+    pic: String,
+    date: String,
+    items: Vec<Item>,
+    accepted: bool,
+}
+
+enum Item {
+    Clothes {
+        id: i32,
+        name: String,
+        colour: Colours,
+    },
+    Groceries {
+        id: i32,
+        name: String,
+        made_in: String,
+    },
+    Booze {
+        id: i32,
+        name: String,
+        percentage: i32,
+    },
+    Books {
+        id: i32,
+        name: String,
+        isbn: String,
+    },
+}
+
+enum Colours {
+    CoralPink,
+    Sand,
+    Sacks
+}
+
+impl Colours {
+    fn colour_name(self) -> String {
+        match self {
+            CoralPink => "コーラルピンク".to_string(),
+            Sand => "サンド".to_string(),
+            Sacks => "サックス".to_string(),
+        }
+    }
+}
+
+impl Item {
+    fn show_detail(self) -> String {
+        match self {
+            Item::Clothes { id, name, colour } => {
+                format!("服 (id={}, 名前={}, 色={})", id, name, colour.colour_name())
+            }
+            Item::Groceries { id, name, made_in } => {
                 format!("食料品 (id={}, 名前={}, 産地={})", id, name, made_in)
             }
             Item::Booze {
@@ -586,453 +993,6 @@
         }
     }
 }
-```
-
-さて、ここからすべてをつなげていきましょう。最終的に保持する商品内容を表示できるように、Order の実装を修正していきます。まず現時点での実装は、下記のようになっているはずです。
-
-```rust
-struct Order {
-    id: i32,
-    pic: String,
-    date: String,
-    items: Vec<Item>,
-    accepted: bool,
-}
-
-enum Item {
-    Clothes {
-        id: i32,
-        name: String,
-        colour: String,
-    },
-<<<<<<< HEAD
-    Groceries {
-=======
-    Grocery {
->>>>>>> 7886ed03
-        id: i32,
-        name: String,
-        made_in: String,
-    },
-    Booze {
-        id: i32,
-        name: String,
-        percentage: i32,
-    },
-    Books {
-        id: i32,
-        name: String,
-        isbn: String,
-    },
-}
-
-impl Item {
-    // red_clothes は今回は使用しないので、削除しています。
-
-    fn show_detail(self) -> String {
-        match self {
-            Item::Clothes { id, name, colour } => {
-                format!("服 (id={}, 名前={}, 色={})", id, name, colour)
-            }
-<<<<<<< HEAD
-            Item::Groceries { id, name, made_in } => {
-=======
-            Item::Grocery { id, name, made_in } => {
->>>>>>> 7886ed03
-                format!("食料品 (id={}, 名前={}, 産地={})", id, name, made_in)
-            }
-            Item::Booze {
-                id,
-                name,
-                percentage,
-            } => format!(
-                "お酒 (id={}, 名前={}, アルコール度数={})",
-                id, name, percentage
-            ),
-            Item::Books { id, name, isbn } => {
-                format!("書籍 (id={}, 名前={}, ISBN={})", id, name, isbn)
-            }
-        }
-    }
-}
-
-impl Order {
-    fn new(id: i32, pic: String, date: String, accepted: bool) -> Order {
-        Order {
-            id,
-            pic,
-            date,
-            items: vec![],
-            accepted,
-        }
-    }
-
-    // quick_look は今回は使用しないので、削除しています。
-
-    // 商品を追加するメソッド
-    fn add_items(mut self, is: Vec<Item>) {
-        for item in is.into_iter() {
-            self.items.push(item);
-        }
-    }
-}
-
-fn main() {
-    let mut order = Order::new(
-        1,
-        "Yuki Toyoda".to_string(),
-        "2021-03-03T09:00:00Z".to_string(),
-        false,
-    );
-    let t_shirt = Item::Clothes {
-        id: 1,
-        name: "小さいTシャツ".to_string(),
-        colour: "赤色".to_string(),
-    };
-    let highball = Item::Booze {
-        id: 2,
-        name: "サントリーハイボール".to_string(),
-        percentage: 7,
-    };
-    order.add_items(vec![t_shirt, highball]);
-}
-```
-
-まず、`add_items` したあとの挙動を修正します。このままだと Rust 特有の所有権関係の話に悩まされることになるので、悩まされないように構造体をコピーする処理を追加します[^1]。
-
-```rust
-impl Order {
-    // add_items を書き換えましょう
-    fn add_items(mut self, is: Vec<Item>) -> Order {
-        for item in is.into_iter() {
-            self.items.push(item);
-        }
-
-        Order {
-            id: self.id,
-            pic: self.pic,
-            date: self.date,
-            items: self.items,
-            accepted: self.accepted
-        }
-    }
-}
-```
-
-こうすると、新しく `Order` 構造体を作り直して返すようになります。つまり、`add_items` したあとは、新たな `Order` 構造体を使用するようにしたい、ということになります。なので、 main 関数内の処理も下記のように書き換えていきましょう。
-
-```rust
-fn main() {
-    let mut order = Order::new(
-        1,
-        "Yuki Toyoda".to_string(),
-        "2021-03-03T09:00:00Z".to_string(),
-        false,
-    );
-    let t_shirt = Item::Clothes {
-        id: 1,
-        name: "小さいTシャツ".to_string(),
-        colour: "赤色".to_string(),
-    };
-    let highball = Item::Booze {
-        id: 2,
-        name: "サントリーハイボール".to_string(),
-        percentage: 7,
-    };
-    // new_order という一時変数を新たに追加し、そちらに add_items 後の Order を詰め直す。
-    let new_order = order.add_items(vec![t_shirt, highball]);
-}
-```
-
-まず、これで `add_items` を呼び出しああとも、引き続き `Order` に関するメソッドを呼び出せる準備が整いました。
-
-次に、`show_items_detail` という関数を追加しましょう。下記のようになるはずです。
-
-```rust
-impl Order {
-    fn show_items_detail(self) -> Vec<String> {
-        let mut results = Vec::new();
-        for item in self.items.into_iter() {
-            results.push(item.show_detail());
-        }
-        results
-    }
-}
-```
-
-さあ準備が整いました。最後は、上のコードで生成した結果を一時変数に詰め直し、それを標準出力する関数を main に書き足すだけです。下記のように書けるはずです。
-
-```rust
-fn main() {
-    let mut order = Order::new(
-        1,
-        "Yuki Toyoda".to_string(),
-        "2021-03-03T09:00:00Z".to_string(),
-        false,
-    );
-    let t_shirt = Item::Clothes {
-        id: 1,
-        name: "小さいTシャツ".to_string(),
-        colour: "赤色".to_string(),
-    };
-    let highball = Item::Booze {
-        id: 2,
-        name: "サントリーハイボール".to_string(),
-        percentage: 7,
-    };
-    let new_order = order.add_items(vec![t_shirt, highball]);
-
-    // ここから書き足した
-    // new_order の show_items_detail メソッドを呼ぶ。
-    let items_detail = new_order.show_items_detail();
-
-    // 商品詳細の記述が入ったベクタをループして、結果を出力する
-    for detail in items_detail.into_iter() {
-        println!("{}", detail);
-    }
-}
-```
-
-標準出力は下記のようになりました！
-
-```
-服 (id=1, 名前=小さいTシャツ, 色=赤色)
-お酒 (id=2, 名前=サントリーハイボール, アルコール度数=7)
-```
-
-最終的な成果物は下記のとおりとなりました。
-
-:::details 最終的なソースコード
-
-```rust
-struct Order {
-    id: i32,
-    pic: String,
-    date: String,
-    items: Vec<Item>,
-    accepted: bool,
-}
-
-enum Item {
-    Clothes {
-        id: i32,
-        name: String,
-        colour: String,
-    },
-<<<<<<< HEAD
-    Groceries {
-=======
-    Grocery {
->>>>>>> 7886ed03
-        id: i32,
-        name: String,
-        made_in: String,
-    },
-    Booze {
-        id: i32,
-        name: String,
-        percentage: i32,
-    },
-    Books {
-        id: i32,
-        name: String,
-        isbn: String,
-    },
-}
-
-impl Item {
-    fn show_detail(self) -> String {
-        match self {
-            Item::Clothes { id, name, colour } => {
-                format!("服 (id={}, 名前={}, 色={})", id, name, colour)
-            }
-<<<<<<< HEAD
-            Item::Groceries { id, name, made_in } => {
-=======
-            Item::Grocery { id, name, made_in } => {
->>>>>>> 7886ed03
-                format!("食料品 (id={}, 名前={}, 産地={})", id, name, made_in)
-            }
-            Item::Booze {
-                id,
-                name,
-                percentage,
-            } => format!(
-                "お酒 (id={}, 名前={}, アルコール度数={})",
-                id, name, percentage
-            ),
-            Item::Books { id, name, isbn } => {
-                format!("書籍 (id={}, 名前={}, ISBN={})", id, name, isbn)
-            }
-        }
-    }
-}
-
-impl Order {
-    fn new(id: i32, pic: String, date: String, accepted: bool) -> Order {
-        Order {
-            id,
-            pic,
-            date,
-            items: vec![],
-            accepted,
-        }
-    }
-
-    fn add_items(mut self, is: Vec<Item>) -> Order {
-        for item in is.into_iter() {
-            self.items.push(item);
-        }
-
-        Order {
-            id: self.id,
-            pic: self.pic,
-            date: self.date,
-            items: self.items,
-            accepted: self.accepted,
-        }
-    }
-
-    fn show_items_detail(self) -> Vec<String> {
-        let mut results = Vec::new();
-        for item in self.items.into_iter() {
-            results.push(item.show_detail());
-        }
-        results
-    }
-}
-
-fn main() {
-    let mut order = Order::new(
-        1,
-        "Yuki Toyoda".to_string(),
-        "2021-03-03T09:00:00Z".to_string(),
-        false,
-    );
-    let t_shirt = Item::Clothes {
-        id: 1,
-        name: "小さいTシャツ".to_string(),
-        colour: "赤色".to_string(),
-    };
-    let highball = Item::Booze {
-        id: 2,
-        name: "サントリーハイボール".to_string(),
-        percentage: 7,
-    };
-
-    let new_order = order.add_items(vec![t_shirt, highball]);
-    let items_detail = new_order.show_items_detail();
-
-    for detail in items_detail.into_iter() {
-        println!("{}", detail);
-    }
-}
-
-```
-
-:::
-
-## まとめ
-
-- `struct` や `enum` を使用すると、独自のデータ型を定義できる。
-- `struct` は、単純にデータを作るのに使える。
-- `enum` は、いくつか種類のあるデータを 1 つのまとまりのなかにまとめることができる。
-- それぞれには `impl` キーワードを使って実装を生やすことができる。
-
-## 演習
-
-### 色に関する追加
-
-- たとえば「色」は、新しい `Colours` という enum を定義できるはずです。`CoralPink`（コーラルピンク）, `Sand`（サンド）, `Sacks`（サックス）という 3 種類の色を追加しましょう。
-- `Clothes` にある `colour` は現在文字列型ですが、それを `Colours` enum を使用するように置き換えてみましょう。
-- それぞれの色の名前を出力できるようにし、最終的に `items_detail` で色情報も日本語（カタカナ）で出力できるようにしましょう。
-
-:::details 答え
-
-- enum を追加した。
-- 追加した enum に対して、`colour_name` というメソッドを生やした。中でカタカナ名を呼び出しした。
-- `show_detail` 内で `colour_name` を呼び出すようにした。
-- main 関数内で、文字列で色を指定していた箇所を `Colours::CoralPink` を使用するように修正した。
-
-```rust
-struct Order {
-    id: i32,
-    pic: String,
-    date: String,
-    items: Vec<Item>,
-    accepted: bool,
-}
-
-enum Item {
-    Clothes {
-        id: i32,
-        name: String,
-        colour: Colours,
-    },
-<<<<<<< HEAD
-    Groceries {
-=======
-    Grocery {
->>>>>>> 7886ed03
-        id: i32,
-        name: String,
-        made_in: String,
-    },
-    Booze {
-        id: i32,
-        name: String,
-        percentage: i32,
-    },
-    Books {
-        id: i32,
-        name: String,
-        isbn: String,
-    },
-}
-
-enum Colours {
-    CoralPink,
-    Sand,
-    Sacks
-}
-
-impl Colours {
-    fn colour_name(self) -> String {
-        match self {
-            CoralPink => "コーラルピンク".to_string(),
-            Sand => "サンド".to_string(),
-            Sacks => "サックス".to_string(),
-        }
-    }
-}
-
-impl Item {
-    fn show_detail(self) -> String {
-        match self {
-            Item::Clothes { id, name, colour } => {
-                format!("服 (id={}, 名前={}, 色={})", id, name, colour.colour_name())
-            }
-<<<<<<< HEAD
-            Item::Groceries { id, name, made_in } => {
-=======
-            Item::Grocery { id, name, made_in } => {
->>>>>>> 7886ed03
-                format!("食料品 (id={}, 名前={}, 産地={})", id, name, made_in)
-            }
-            Item::Booze {
-                id,
-                name,
-                percentage,
-            } => format!(
-                "お酒 (id={}, 名前={}, アルコール度数={})",
-                id, name, percentage
-            ),
-            Item::Books { id, name, isbn } => {
-                format!("書籍 (id={}, 名前={}, ISBN={})", id, name, isbn)
-            }
-        }
-    }
-}
 
 impl Order {
     fn new(id: i32, pic: String, date: String, accepted: bool) -> Order {
